<<<<<<< HEAD
from typing import Tuple, List, Union
=======
from typing import Tuple, Union, cast
>>>>>>> ba1e89c6
import torch
import torch.nn as nn

from kornia.geometry.transform.flips import hflip
<<<<<<< HEAD
from kornia.color.adjust import AdjustBrightness, AdjustContrast, AdjustSaturation, AdjustHue
=======
>>>>>>> ba1e89c6

UnionType = Union[torch.Tensor, Tuple[torch.Tensor, torch.Tensor]]
FloatUnionType = Union[float, Tuple[float, float], List[float]]


class RandomHorizontalFlip(nn.Module):

    r"""Horizontally flip a tensor image or a batch of tensor images randomly with a given probability.
    Input should be a tensor of shape (C, H, W) or a batch of tensors :math:`(*, C, H, W)`.
    If Input is a tuple it is assumed that the first element contains the aforementioned tensors and the second,
    the corresponding transformation matrix that has been applied to them. In this case the module
    will Horizontally flip the tensors and concatenate the corresponding transformation matrix to the
    previous one. This is especially useful when using this functionality as part of an ``nn.Sequential`` module.

    Args:
        p (float): probability of the image being flipped. Default value is 0.5
        return_transform (bool): if ``True`` return the matrix describing the transformation applied to each
                                      input tensor. If ``False`` and the input is a tuple the applied transformation
                                      wont be concatenated

    Examples:
        >>> input = torch.tensor([[[
            [0., 0., 0.],
            [0., 0., 0.],
            [0., 1., 1.]]]])
        >>> seq = nn.Sequential(kornia.augmentation.RandomHorizontalFlip(p=1.0, return_transform=True),
                                kornia.augmentation.RandomHorizontalFlip(p=1.0, return_transform=True)
                               )
        >>> seq(input)
        (tensor([[0., 0., 0.],
                 [0., 0., 0.],
                 [0., 1., 1.]]),
        tensor([[[1., 0., 0.],
                 [0., 1., 0.],
                 [0., 0., 1.]]]))

    """

    def __init__(self, p: float = 0.5, return_transform: bool = False) -> None:
        super(RandomHorizontalFlip, self).__init__()
        self.p = p
        self.return_transform = return_transform

    def __repr__(self) -> str:
        repr = f"(p={self.p}, return_transform={self.return_transform})"
        return self.__class__.__name__ + repr

    def forward(self, input: UnionType) -> UnionType:  # type: ignore

        if isinstance(input, tuple):

            inp: torch.Tensor = input[0]
            prev_trans: torch.Tensor = input[1]

            if self.return_transform:

                out = random_hflip(inp, p=self.p, return_transform=True)
                img: torch.Tensor = out[0]
                trans_mat: torch.Tensor = out[1]

                return img, prev_trans @ trans_mat

            # https://mypy.readthedocs.io/en/latest/casts.html cast the return type to please mypy gods
            img = cast(torch.Tensor, random_hflip(inp, p=self.p, return_transform=False))

            # Transform image but pass along the previous transformation
            return img, prev_trans

        return random_hflip(input, p=self.p, return_transform=self.return_transform)


<<<<<<< HEAD
class ColorJitter(nn.Module):

    r"""Change the brightness, contrast, saturation and  hue randomly given tensor image or a batch of tensor images.

    Input should be a tensor of shape (C, H, W) or a batch of tensors :math:`(*, C, H, W)`.

    Args:
        brightness (float or tuple): Default value is 0
        contrast (float or tuple): Default value is 0
        saturation (float or tuple): Default value is 0
        hue (float or tuple): Default value is 0
    """

    def __init__(self, brightness: FloatUnionType = 0., contrast: FloatUnionType = 0.,
                 saturation: FloatUnionType = 0., hue: FloatUnionType = 0., return_transform: bool = False) -> None:
        super(ColorJitter, self).__init__()
        self.brightness = brightness
        self.contrast = contrast
        self.saturation = saturation
        self.hue = hue
        self.return_transform = return_transform

    def __repr__(self) -> str:
        repr = f"(brightness={self.brightness}, contrast={self.contrast}, saturation={self.saturation}, hue={self.hue}), return_transform={self.return_transform})"
        return self.__class__.__name__ + repr

    def forward(self, input: UnionType) -> UnionType:  # type: ignore

        if isinstance(input, tuple):

            jittered: torch.Tensor = color_jitter(input[0], self.brightness, self.contrast, self.saturation, self.hue) # type: ignore

            return jittered, input[1]

        return color_jitter(input, self.brightness, self.contrast, self.saturation, self.hue, self.return_transform)


def random_hflip(input: torch.Tensor, p: float = 0.5, return_transformation: bool = False) -> UnionType:
=======
def random_hflip(input: torch.Tensor, p: float = 0.5, return_transform: bool = False) -> UnionType:
>>>>>>> ba1e89c6
    r"""Horizontally flip a tensor image or a batch of tensor images randomly with a given probability.
    Input should be a tensor of shape (C, H, W) or a batch of tensors :math:`(*, C, H, W)`.

    Args:
        p (float): probability of the image being flipped. Default value is 0.5
        return_transform (bool): if ``True`` return the matrix describing the transformation applied to each
        input tensor.

    Returns:
        torch.Tensor: The horizontally flipped input
        torch.Tensor: The applied transformation matrix :math: `(*, 3, 3)` if return_transform flag
                      is set to ``True``
    """

    if not torch.is_tensor(input):
        raise TypeError(f"Input type is not a torch.Tensor. Got {type(input)}")

    if not isinstance(p, float):
        raise TypeError(f"The probability should be a float number. Got {type(p)}")

    if not isinstance(return_transform, bool):
        raise TypeError(f"The return_transform flag must be a bool. Got {type(return_transform)}")

    device: torch.device = input.device
    dtype: torch.dtype = input.dtype

    input = input.unsqueeze(0)
    input = input.view((-1, (*input.shape[-3:])))
    probs: torch.Tensor = torch.empty(input.shape[0], device=device).uniform_(0, 1)

    to_flip: torch.Tensor = probs < p
    flipped: torch.Tensor = input.clone()

    trans_mat: torch.Tensor = torch.eye(3, device=device, dtype=dtype).expand(input.shape[0], -1, -1)

    flipped[to_flip] = hflip(input[to_flip])
    flipped.squeeze_()

    if return_transform:

        w: int = input.shape[-2]
        flip_mat: torch.Tensor = torch.tensor([[-1, 0, w],
                                               [0, 1, 0],
                                               [0, 0, 1]])

        trans_mat[to_flip] = flip_mat.to(device).to(dtype)

        return flipped, trans_mat

    return flipped


def color_jitter(input: torch.Tensor, brightness: FloatUnionType = 0., contrast: FloatUnionType = 0.,
                 saturation: FloatUnionType = 0., hue: FloatUnionType = 0., return_transform: bool = False) -> UnionType:
    r"""Random color jiter of an image or batch of images.

    See :class:`~kornia.augmentation.ColorJitter` for details.
    """

    def _input_check(factor: FloatUnionType, name: str, center: float = 0.,
                     bounds: Tuple[float, float] = (0, float('inf'))):
        r"""Check inputs and compute the corresponding factor bounds
        """

        if isinstance(factor, float):
            if factor < 0:
                raise ValueError(f"If {name} is a single number number, it must be non negative. Got {factor}")
            factor_bound = [center - factor, center + factor]
            factor_bound[0] = max(factor_bound[0], bounds[0])
            factor_bound[1] = min(factor_bound[1], bounds[1])
        elif isinstance(factor, (tuple, list)) and len(factor) == 2:
            if not bounds[0] <= factor[0] <= factor[1] <= bounds[1]:
                raise ValueError(f"{name}[0] should be smaller than {name}[1] got {factor}")
            factor_bound = list(factor)
        else:
            raise TypeError(
                f"The {name} should be a float number or a tuple with length 2 whose values move between [-Inf, Inf].")
        return factor_bound

    if not torch.is_tensor(input):
        raise TypeError(f"Input type is not a torch.Tensor. Got {type(input)}")

    if not isinstance(return_transform, bool):
        raise TypeError(f"The return_transform flag must be a bool. Got {type(return_transform)}")

    brightness_bound = _input_check(brightness, 'brightness', bounds=(float('-inf'), float('inf')))
    contrast_bound = _input_check(contrast, 'contrast', center=1.)
    saturation_bound = _input_check(saturation, 'saturation', center=1.)
    hue_bound = _input_check(hue, 'hue', bounds=(-.5, .5))

    device: torch.device = input.device
    dtype: torch.dtype = input.dtype

    input = input.unsqueeze(0)
    input = input.view((-1, (*input.shape[-3:])))

    brightness_factor: torch.Tensor = torch.empty(
        input.shape[0], device=device).uniform_(
        brightness_bound[0], brightness_bound[1])

    contrast_factor: torch.Tensor = torch.empty(
        input.shape[0], device=device).uniform_(
        contrast_bound[0], contrast_bound[1])

    hue_factor: torch.Tensor = torch.empty(
        input.shape[0], device=device).uniform_(
        hue_bound[0], hue_bound[1])

    saturation_factor: torch.Tensor = torch.empty(
        input.shape[0], device=device).uniform_(
        saturation_bound[0], saturation_bound[1])

    transforms = nn.ModuleList([AdjustBrightness(brightness_factor),
                                AdjustContrast(contrast_factor),
                                AdjustSaturation(saturation_factor),
                                AdjustHue(hue_factor)])

    jittered = input

    for idx in torch.randperm(4).tolist():
        t = transforms[idx]
        jittered = t(jittered)

    if return_transform:

        identity: torch.Tensor = torch.eye(3, device=device, dtype=dtype).expand(input.shape[0], -1, -1)

        return jittered, identity

    return jittered<|MERGE_RESOLUTION|>--- conflicted
+++ resolved
@@ -1,16 +1,9 @@
-<<<<<<< HEAD
-from typing import Tuple, List, Union
-=======
-from typing import Tuple, Union, cast
->>>>>>> ba1e89c6
+from typing import Tuple, List, Union, cast
 import torch
 import torch.nn as nn
 
 from kornia.geometry.transform.flips import hflip
-<<<<<<< HEAD
 from kornia.color.adjust import AdjustBrightness, AdjustContrast, AdjustSaturation, AdjustHue
-=======
->>>>>>> ba1e89c6
 
 UnionType = Union[torch.Tensor, Tuple[torch.Tensor, torch.Tensor]]
 FloatUnionType = Union[float, Tuple[float, float], List[float]]
@@ -82,7 +75,6 @@
         return random_hflip(input, p=self.p, return_transform=self.return_transform)
 
 
-<<<<<<< HEAD
 class ColorJitter(nn.Module):
 
     r"""Change the brightness, contrast, saturation and  hue randomly given tensor image or a batch of tensor images.
@@ -113,17 +105,14 @@
 
         if isinstance(input, tuple):
 
-            jittered: torch.Tensor = color_jitter(input[0], self.brightness, self.contrast, self.saturation, self.hue) # type: ignore
+            jittered: torch.Tensor = cast(torch.Tensor, color_jitter(input[0], self.brightness, self.contrast, self.saturation, self.hue, return_transform=False)) 
 
             return jittered, input[1]
 
         return color_jitter(input, self.brightness, self.contrast, self.saturation, self.hue, self.return_transform)
 
 
-def random_hflip(input: torch.Tensor, p: float = 0.5, return_transformation: bool = False) -> UnionType:
-=======
 def random_hflip(input: torch.Tensor, p: float = 0.5, return_transform: bool = False) -> UnionType:
->>>>>>> ba1e89c6
     r"""Horizontally flip a tensor image or a batch of tensor images randomly with a given probability.
     Input should be a tensor of shape (C, H, W) or a batch of tensors :math:`(*, C, H, W)`.
 
